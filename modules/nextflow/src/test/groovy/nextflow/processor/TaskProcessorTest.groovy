--- conflicted
+++ resolved
@@ -720,13 +720,8 @@
         }
         and:
         def processor = Spy(TaskProcessor)
-<<<<<<< HEAD
-        processor.setProperty('session', session)
-        processor.setProperty('config', Mock(ProcessConfig))
-=======
         processor.@session = session
         processor.@config = Mock(ProcessConfig)
->>>>>>> 285fe49c
 
         when:
         def uuid1 = processor.createTaskHashKey(task)
@@ -811,11 +806,7 @@
     def 'should get task directive vars' () {
         given:
         def processor = Spy(TaskProcessor)
-<<<<<<< HEAD
-        processor.setProperty('config', Mock(ProcessConfig))
-=======
         processor.@config = Mock(ProcessConfig)
->>>>>>> 285fe49c
         and:
         def task = Mock(TaskRun)
         and:
