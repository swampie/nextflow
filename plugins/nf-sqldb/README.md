# SQL DB plugin for Nextflow

This plugin provides an extension to implement built-in support for SQL DB access and manipulation in Nextflow scripts. 

It provides the ability to create a Nextflow channel from SQL queries and to populate database tables. 
The current version provides out-of-the-box support for the following databases: 

* [H2](https://www.h2database.com)
* [MySQL](https://www.mysql.com/) 
* [MariaDB](https://mariadb.org/)
* [PostgreSQL](https://www.postgresql.org/)
* [SQLite](https://www.sqlite.org/index.html)
* [DuckDB](https://duckdb.org/)
* [AWS Athena](https://aws.amazon.com/athena/)
                    
NOTE: THIS IS A PREVIEW TECHNOLOGY, FEATURES AND CONFIGURATION SETTINGS CAN CHANGE IN FUTURE RELEASES.

This repository only holds plugin artefacts. Source code is available at this [link](https://github.com/nextflow-io/nextflow/tree/master/plugins/nf-sqldb).

## Get started 
  
<<<<<<< HEAD
Make sure to have Nextflow `21.08.0-edge` or later. Add the following snippet to your `nextflow.config` file. 

```
plugins {
  id 'nf-sqldb@0.4.0'
=======
Make sure to have Nextflow `22.05.0-edge` or later. Add the following snippet to your `nextflow.config` file. 

```
plugins {
  id 'nf-sqldb@0.4.1'
>>>>>>> 465f3fa9
}
```

The above declaration allows the use of the SQL plugin functionalities in your Nextflow pipelines. 
See the section below to configure the connection properties with a database instance. 


## Configuration

The target database connection coordinates are specified in the `nextflow.config` file using the
`sql.db` scope. The following are available

| Config option 	                    | Description 	                |
|---	                                |---	                        |
| `sql.db.'<DB-NAME>'.url`      | The database connection URL based on Java [JDBC standard](https://docs.oracle.com/javase/tutorial/jdbc/basics/connecting.html#db_connection_url). 
| `sql.db.'<DB-NAME>'.driver`   | The database driver class name (optional).
| `sql.db.'<DB-NAME>'.user`     | The database connection user name.
| `sql.db.'<DB-NAME>'.password` | The database connection password.

For example:

```
sql {
    db {
        foo {
              url = 'jdbc:mysql://localhost:3306/demo'
              user = 'my-user'
              password = 'my-password'
            }
    }
}

```

The above snippet defines SQL DB named *foo* that connects to a MySQL server running locally at port 3306 and
using `demo` schema, with `my-name` and `my-password` as credentials.

## Available operations

This plugin adds to the Nextflow DSL the following extensions that allows performing of queries and populating database tables.

### fromQuery

The `fromQuery` factory method allows for performing a query against a SQL database and creating a Nextflow channel emitting
a tuple for each row in the corresponding result set. For example:

```
include { fromQuery } from 'plugin/nf-sqldb'

ch = channel.fromQuery('select alpha, delta, omega from SAMPLE', db: 'foo')
```

The following options are available:

| Operator option 	| Description 	                |
|---	            |---	                        |
| `db`              | The database handle. It must must a `sql.db` name defined in the `nextflow.config` file.
| `batchSize`       | Performs the query in batches of the specified size. This is useful to avoid loading the complete resultset in memory for query returning a large number of entries. NOTE: this feature requires that the underlying SQL database to support `LIMIT` and `OFFSET` capability. 
| `emitColumns`     | When `true` the column names in the select statement are emitted as first tuple in the resulting channel.

### sqlInsert

The `sqlInsert` operator provided by this plugin allows populating a database table with the data emitted
by a Nextflow channels and therefore produced as result by a pipeline process or an upstream operator. For example:

```
include { sqlInsert } from 'plugin/nf-sqldb'

channel
    .of('Hello','world!')
    .map( it -> tuple(it, it.length) )
    .sqlInsert( into: 'SAMPLE', columns: 'NAME, LEN', db: 'foo' )

```

The above example creates and performs the following two SQL statements into the database with name `foo` as defined
in the `nextflow.config` file.

```
INSERT INTO SAMPLE (NAME, LEN) VALUES ('HELLO', 5);
INSERT INTO SAMPLE (NAME, LEN) VALUES ('WORLD!', 6);
```

NOTE: the target table (e.g. `SAMPLE` in the above example) must be created ahead.

The following options are available:

| Operator option 	 | Description 	                |
|-------------------|---	                        |
| `db`              | The database handle. It must must a `sql.db` name defined in the `nextflow.config` file.
| `into`            | The database table name into with the data needs to be stored.
| `columns`         | The database table column names to be filled with the channel data. The column names order and cardinality must match the tuple values emitted by the channel. The columns can be specified as a `List` object or a comma-separated value string.
| `statement`       | The SQL `insert` statement to be performed to insert values in the database using `?` as placeholder for the actual values, for example: `insert into SAMPLE(X,Y) values (?,?)`. When provided the `into` and `columsn` parameters are ignored.
| `batchSize`       | The number of insert statements that are grouped together before performing the SQL operations (default: `10`).
| `setup`           | A SQL statement that's executed before the first insert operation. This is useful to create the target DB table. NOTE: the underlying DB should support the *create table if not exist* idiom (i.e. the plugin will execute this statement every time the script is run).

## Query CSV files

The SQL plugin includes the [H2](https://www.h2database.com/html/main.html) database engine that allows the query of CSV files
as DB tables using SQL statements.

For example, create CSV file using the snippet below:

```
cat <<EOF > test.csv
foo,bar
1,hello
2,ciao
3,hola
4,bonjour
EOF
```

To query this file in a Nextflow script use the following snippet:

```nextflow
    channel
          .sql
          .fromQuery("SELECT * FROM CSVREAD('test.csv') where foo>=2;")
          .view()
```


The `CSVREAD` function provided by the H2 database engine allows the access of a CSV file in your computer file system,
you can replace `test.csv` with a CSV file path of your choice. The `foo>=2` condition shows how to define a filtering
clause using the conventional SQL WHERE constrains. 

## Important 

This plugin is not expected to be used to store and access a pipeline status in a synchronous manner during the pipeline 
execution. 

This means that if your script has a `sqlInsert` operation followed by a successive `fromQuery` operation, the query 
may *not* contain previously inserted data due to the asynchronous nature of Nextflow operators.

The SQL support provided by this plugin is meant to be used to fetch DB data from a previous run or to populate DB tables
for storing or archival purpose.<|MERGE_RESOLUTION|>--- conflicted
+++ resolved
@@ -19,19 +19,11 @@
 
 ## Get started 
   
-<<<<<<< HEAD
-Make sure to have Nextflow `21.08.0-edge` or later. Add the following snippet to your `nextflow.config` file. 
-
-```
-plugins {
-  id 'nf-sqldb@0.4.0'
-=======
 Make sure to have Nextflow `22.05.0-edge` or later. Add the following snippet to your `nextflow.config` file. 
 
 ```
 plugins {
   id 'nf-sqldb@0.4.1'
->>>>>>> 465f3fa9
 }
 ```
 
